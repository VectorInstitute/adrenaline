"""RAG for patients and cohort search."""

import asyncio
import logging
import os
from typing import Any, Dict, List, Tuple

import chromadb
import httpx


<<<<<<< HEAD
# Configuration
=======
COLLECTION_NAME = "patient_notes"
CHROMA_HOST = "localhost"
CHROMA_PORT = os.getenv("CHROMA_SERVICE_PORT", 8000)
>>>>>>> 241b0fc3
EMBEDDING_SERVICE_URL = "http://localhost:8004/embeddings"
NER_SERVICE_URL = "http://clinical-ner-service-dev:8000/extract_entities"

logging.basicConfig(level=logging.INFO)
logger = logging.getLogger(__name__)


class EmbeddingManager:
    """Manager for embedding service."""

    def __init__(self, embedding_service_url: str):
        self.embedding_service_url = embedding_service_url
        self.client = httpx.AsyncClient(timeout=60.0)

    async def get_embedding(self, text: str) -> List[float]:
        """Get the embedding for a text."""
        response = await self.client.post(
            self.embedding_service_url,
            json={"texts": [text], "instruction": "Represent the query for retrieval:"},
        )
        response.raise_for_status()
        return response.json()["embeddings"][0]

    async def close(self):
        """Close the client."""
        await self.client.aclose()


class NERManager:
    """Manager for NER service."""

    def __init__(self, ner_service_url: str):
        """Initialize the NER manager."""
        self.ner_service_url = ner_service_url
        self.client = httpx.AsyncClient(timeout=300.0)

    async def extract_entities(self, text: str) -> Dict[str, Any]:
        """Extract entities from a text."""
        response = await self.client.post(
            self.ner_service_url,
            json={"text": text},
        )
        response.raise_for_status()
        return response.json()

    async def close(self):
        """Close the client."""
        await self.client.aclose()


class ChromaManager:
    """Manager for ChromaDB operations."""

    def __init__(self, host: str, port: int, collection_name: str):
        """Initialize the ChromaDB manager."""
        self.host = host
        self.port = port
        self.collection_name = collection_name
        logger.info(f"Connecting to ChromaDB at {host}:{port}")
        self.client = chromadb.HttpClient(
<<<<<<< HEAD
            host=self.host,
            port=self.port,
=======
            Settings(chroma_server_host=self.host, chroma_server_http_port=self.port)
>>>>>>> 241b0fc3
        )
        self.collection = None

    def connect(self):
        """Connect to ChromaDB."""
        try:
            self.collection = self.client.get_collection(self.collection_name)
<<<<<<< HEAD
        except ValueError as e:
            raise ValueError(
                f"Collection {self.collection_name} does not exist in ChromaDB"
            ) from e
=======
        except ValueError:
            raise ValueError(
                f"Collection {self.collection_name} does not exist in ChromaDB"
            )
>>>>>>> 241b0fc3

    def get_collection(self):
        """Get the collection."""
        if self.collection is None:
            self.connect()
        return self.collection

    async def search(
        self,
        query_vector: List[float],
        patient_id: int = None,
        top_k: int = 5,
    ) -> List[Dict[str, Any]]:
        """Retrieve the relevant notes from ChromaDB."""
        collection = self.get_collection()

        where_clause = {"patient_id": patient_id} if patient_id else None

        results = await asyncio.to_thread(
            collection.query,
            query_embeddings=[query_vector],
            n_results=top_k,
            where=where_clause,
            include=["metadatas", "distances"],
        )

        filtered_results = []
<<<<<<< HEAD
        for _idx, (metadata, distance) in enumerate(
=======
        for idx, (metadata, distance) in enumerate(
>>>>>>> 241b0fc3
            zip(results["metadatas"][0], results["distances"][0])
        ):
            result = {
                "patient_id": metadata["patient_id"],
                "note_id": metadata["note_id"],
                "note_text": metadata["note_text"],
                "note_type": metadata["note_type"],
                "timestamp": metadata["timestamp"],
                "encounter_id": metadata["encounter_id"],
                "distance": 1 - distance,  # Convert distance to similarity score
            }
            filtered_results.append(result)

        filtered_results.sort(key=lambda x: x["distance"], reverse=True)
        return filtered_results

    async def cohort_search(
        self, query_vector: List[float], top_k: int = 2
    ) -> List[Tuple[int, Dict[str, Any]]]:
        """Retrieve the cohort search results from ChromaDB."""
        search_results = await self.search(
            query_vector, top_k=top_k * 2
        )  # Get more results initially

        # Group results by patient_id and keep only the top result for each patient
        patient_results = {}
        for result in search_results:
            patient_id = result["patient_id"]
            if (
                patient_id not in patient_results
                or result["distance"] > patient_results[patient_id]["distance"]
            ):
                patient_results[patient_id] = result

        cohort_results = list(patient_results.items())
        cohort_results.sort(key=lambda x: x[1]["distance"], reverse=True)
        return cohort_results[:top_k]


class RAGManager:
    """Manager for RAG operations."""

    def __init__(
        self,
        embedding_manager: EmbeddingManager,
        chroma_manager: ChromaManager,
        ner_manager: NERManager,
    ):
        """Initialize the RAG manager."""
        self.embedding_manager = embedding_manager
        self.chroma_manager = chroma_manager
        self.ner_manager = ner_manager

    async def retrieve_relevant_notes(
        self,
        user_query: str,
        patient_id: int,
        top_k: int = 5,
    ) -> List[Dict[str, Any]]:
        """Retrieve the relevant notes from ChromaDB."""
        query_embedding = await self.embedding_manager.get_embedding(user_query)
        search_results = await self.chroma_manager.search(
            query_embedding, patient_id, top_k
        )
        logger.info(f"Retrieved {len(search_results)} relevant notes")

        # Extract entities from the query
        query_entities = await self.ner_manager.extract_entities(user_query)

        # Extract entities from the retrieved notes and filter based on matched entities
        filtered_results = []
        for result in search_results:
            note_entities = await self.ner_manager.extract_entities(result["note_text"])
            matching_entities = set(query_entities.keys()) & set(note_entities.keys())
            if matching_entities:
                result["matching_entities"] = list(matching_entities)
                filtered_results.append(result)

        filtered_results.sort(
            key=lambda x: len(x.get("matching_entities", [])), reverse=True
        )

        logger.info(
            f"Retrieved {len(filtered_results)} relevant notes for patient {patient_id}"
        )
        for i, result in enumerate(filtered_results):
            logger.info(
                f"Result {i+1}: Distance = {result['distance']}, Matching Entities = {result.get('matching_entities', [])}"
            )

        return filtered_results[:top_k]

    async def cohort_search(
        self, user_query: str, top_k: int = 2
    ) -> List[Tuple[int, Dict[str, Any]]]:
        """Retrieve the cohort search results from ChromaDB."""
        query_embedding = await self.embedding_manager.get_embedding(user_query)
        cohort_results = await self.chroma_manager.cohort_search(query_embedding, top_k)
        logger.info(f"Retrieved {len(cohort_results)} cohort search results")

        # Extract entities from the query
        query_entities = await self.ner_manager.extract_entities(user_query)

        # Filter and sort results based on matching entities
        filtered_results = []
        for patient_id, note_details in cohort_results:
            note_entities = await self.ner_manager.extract_entities(
                note_details["note_text"]
            )
            matching_entities = set(query_entities.keys()) & set(note_entities.keys())
            if matching_entities:
                note_details["matching_entities"] = list(matching_entities)
                filtered_results.append((patient_id, note_details))

        filtered_results.sort(
            key=lambda x: len(x[1].get("matching_entities", [])), reverse=True
        )

        logger.info(
            f"Found {len(filtered_results)} patients matching the query: '{user_query}'"
        )
        for _, (patient_id, note_details) in enumerate(filtered_results[:5]):
            logger.info(
                f"Patient {patient_id}: Distance = {note_details['distance']}, "
                f"Note Type = {note_details['note_type']}, "
                f"Matching Entities = {note_details.get('matching_entities', [])}"
            )

        return filtered_results[:top_k]


async def retrieve_relevant_notes(
    user_query: str,
    embedding_manager: EmbeddingManager,
    chroma_manager: ChromaManager,
    patient_id: int,
    top_k: int = 5,
) -> List[Dict[str, Any]]:
    """Retrieve the relevant notes from ChromaDB."""
    query_embedding = await embedding_manager.get_embedding(user_query)
    search_results = await chroma_manager.search(query_embedding, patient_id, top_k)
    logger.info(f"Retrieved {len(search_results)} relevant notes")
    for i, result in enumerate(search_results):
        logger.info(f"Result {i+1}: Distance = {result['distance']}")
    return search_results<|MERGE_RESOLUTION|>--- conflicted
+++ resolved
@@ -9,13 +9,7 @@
 import httpx
 
 
-<<<<<<< HEAD
 # Configuration
-=======
-COLLECTION_NAME = "patient_notes"
-CHROMA_HOST = "localhost"
-CHROMA_PORT = os.getenv("CHROMA_SERVICE_PORT", 8000)
->>>>>>> 241b0fc3
 EMBEDDING_SERVICE_URL = "http://localhost:8004/embeddings"
 NER_SERVICE_URL = "http://clinical-ner-service-dev:8000/extract_entities"
 
@@ -76,12 +70,8 @@
         self.collection_name = collection_name
         logger.info(f"Connecting to ChromaDB at {host}:{port}")
         self.client = chromadb.HttpClient(
-<<<<<<< HEAD
             host=self.host,
             port=self.port,
-=======
-            Settings(chroma_server_host=self.host, chroma_server_http_port=self.port)
->>>>>>> 241b0fc3
         )
         self.collection = None
 
@@ -89,17 +79,10 @@
         """Connect to ChromaDB."""
         try:
             self.collection = self.client.get_collection(self.collection_name)
-<<<<<<< HEAD
         except ValueError as e:
             raise ValueError(
                 f"Collection {self.collection_name} does not exist in ChromaDB"
             ) from e
-=======
-        except ValueError:
-            raise ValueError(
-                f"Collection {self.collection_name} does not exist in ChromaDB"
-            )
->>>>>>> 241b0fc3
 
     def get_collection(self):
         """Get the collection."""
@@ -127,11 +110,7 @@
         )
 
         filtered_results = []
-<<<<<<< HEAD
         for _idx, (metadata, distance) in enumerate(
-=======
-        for idx, (metadata, distance) in enumerate(
->>>>>>> 241b0fc3
             zip(results["metadatas"][0], results["distances"][0])
         ):
             result = {
